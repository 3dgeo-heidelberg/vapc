import os
from pathlib import Path
import warnings
from plyfile import PlyData, PlyElement
import laspy
from laspy.errors import LaspyException
import numpy as np
import pandas as pd
from .utilities import trace, timeit


class DataHandler:
    """
    Handles loading, processing, and saving of LAS/LAZ point cloud data files.

    The `DataHandler` class provides functionality to load multiple LAS/LAZ files,
    convert them into a unified pandas DataFrame, and save the processed data in various
    formats such as LAS, LAZ, and PLY. It is optimized to simplify workflows with the voxelizer
    by managing data efficiently.

    Parameters
    ----------
    infiles : str or list of str
        A file path or a list of file paths to LAS/LAZ files that will be converted into a single DataFrame.

    Attributes
    ----------
    files : list of str
        List of input LAS/LAZ file paths.
    df : pandas.DataFrame
        DataFrame containing the loaded and processed point cloud data.
    las_file : laspy.LasData
        LasData object containing the LAS file data.
    las_header : laspy.LasHeader
        LasHeader object containing the LAS file header information.
    attributes : list of str
        List of attributes present in the LAS file.
    voxel_size : float
        Edge length of the voxels to be created if saving mesh to ply.
    """
    def __init__(self, infiles):
        if isinstance(infiles, list):
            self.files = infiles
        else:
            self.files = [infiles]
        self.df = None
        self.las_file = None
        self.las_header = None
        self.attributes = None
        self.voxel_size = None

    @trace
    @timeit
    def load_las_files(self):
        """
        Loads LAS/LAZ files into a pandas DataFrame.

        Opens one or more LAZ or LAS files and reads them into a Pandas DataFrame.
        The data from each file is concatenated into a single DataFrame stored in `self.df`.

        Returns
        -------
        None
        """
        all_data = []
        if not isinstance(self.files, list):
            self.files = [self.files]

        for filepath in self.files:
            # print("Loading ... %s"%os.path.basename(filepath))
            with laspy.open(filepath) as lf:
                las = lf.read()
                self.las_header = las.header
                self.attributes = list(las.points.array.dtype.names)
                list(
                    map(self.attributes.remove, ["X", "Y", "Z"])
                )  # remove XYZ as xyz should be read directly to not scale and shift the points in an extra step.
                # using vls data one has to remove the ExtraBytes dim
                if "HELIOS++" in self.las_header.generating_software:
                    self.attributes.remove("ExtraBytes")
                df = pd.DataFrame(
                    data=np.array(
                        [las.x, las.y, las.z] + [las[attr] for attr in self.attributes]
                    ).T,
                    columns=["X", "Y", "Z"] + self.attributes,
                )
                all_data.append(df)

        # Merge all data frames and append to existing or create new df
        if self.df is not None:
            self.df = pd.concat([self.df] + all_data, ignore_index=True)
        else:
            self.df = pd.concat(all_data, ignore_index=True)

    @trace
    @timeit
    def save_as_las(
        self,
        outfile: str,
        las_point_format=7,
        las_version="1.4",
        las_scales=None,
        las_offset=None,
    ):
        """
        Saves the data stored in the DataFrame to a LAS file at the specified path.

        Parameters
        ----------
        outfile : str
            Path where the LAS or LAZ file will be stored.
        las_point_format : int, optional
            Point format for the LAS file (default is 7).
        las_version : str, optional
            LAS file version (default is "1.4").
        las_scales : list of float, optional
            Scale factors for X, Y, Z (default is [0.00025, 0.00025, 0.00025]).
        las_offset : list of float, optional
            Offset values for X, Y, Z (default is [X.min(), Y.min(), Z.min()]).

        Raises
        ------
        AttributeError
            If the DataFrame `self.df` does not exist.

        Returns
        -------
        None
        """
        if self.df is None:
            raise AttributeError("DataFrame not found. Please load data before saving.")
        if las_scales is None:
            las_scales = [0.00025, 0.00025, 0.00025]
        if las_offset is None:
            las_offset = np.min(self.df[["X", "Y", "Z"]].values, axis=0)

        new_header = laspy.LasHeader(point_format=las_point_format, version=las_version)
        new_header.offsets = las_offset
        new_header.scales = las_scales

        self.las_file = laspy.LasData(new_header)
        self.las_file.x = self.df["X"]
        self.las_file.y = self.df["Y"]
        self.las_file.z = self.df["Z"]
        # for VLS data
        if "HELIOS++" in self.las_header.generating_software:
            try:
                self.las_file.remove_extra_dims(["ExtraBytes"])
            except LaspyException:
                pass  # 'ExtraBytes' dimension does not exist
        # Add other attributes to output:
        for name in self.df.columns:
            if name not in ["X", "Y", "Z"]:
                try:
<<<<<<< HEAD
                    self.las_file[name] = self.df[name]
                except ValueError:
                    self._add_dimension_to_laz(self.df[name].astype(np.float32), name)
                    print(f"Adding new dimension {name}")
=======
                    self.lasFile[name] = self.df[name]
                except:
                    self._addDimensionToLaz(self.df[name].astype(np.float32), name)
                    #print("Adding new dimension %s" % name)
>>>>>>> 8ae67e46

        if not os.path.exists(Path(outfile).parent):
            os.makedirs(Path(outfile).parent)

        self.las_file.write(outfile)

    def _add_dimension_to_laz(self, array, name):
        """
        Adds a new attribute dimension to the LAZ file.

        Writes a new attribute to the LAZ file by adding an extra dimension with the specified name and data type.

        Parameters
        ----------
        array : np.ndarray
            Array of values to be added as the new dimension.
        name : str
            Name of the new dimension.

        Returns
        -------
        None
        """
        self.las_file.add_extra_dim(
            laspy.ExtraBytesParams(name=name, type=array.dtype, description=name)
        )
        self.las_file[name] = array

    def _calculate_voxel_corners(self, df_values):
        """
        Computes corner points for all voxels.

        Calculates the corner points for each voxel based on the voxel size and the provided DataFrame values.
        Returns corner points along with their respective scalar attributes.

        Parameters
        ----------
        df_values : np.ndarray
            An array where the first three columns are X, Y, Z coordinates, and the remaining columns are scalar attributes.

        Returns
        -------
        np.ndarray
            Array of voxel corner positions and their associated scalar attributes.
        """
        offset = self.voxel_size / 2.0
        xyz_offsets = np.array(
            [
                [-offset, -offset, -offset],
                [offset, -offset, -offset],
                [offset, offset, -offset],
                [-offset, offset, -offset],
                [-offset, -offset, offset],
                [offset, -offset, offset],
                [offset, offset, offset],
                [-offset, offset, offset],
            ]
        )

        # Fetch scalars array and repeat each line the number of lines in xyz_offsets
        scalars = df_values[:, 3:]
        scalars = np.repeat(scalars, xyz_offsets.shape[0], axis=0)

        # Add offsets for each points
        xyz = df_values[:, :3][:, np.newaxis] + xyz_offsets
        xyz = np.vstack(xyz)

        # Concatenate the points with their respective scalars
        xyz_scalars = np.c_[xyz, scalars]

        return xyz_scalars

    @trace
    @timeit
    def save_as_ply(
        self, outfile: str, voxel_size: float, shift_to_center: bool = False
    ):
        """
        Saves the voxel data as cubes in a PLY file.

        Converts the voxelized DataFrame into a mesh representation and writes it to a PLY file.
        Optionally shifts the data to bbox center for better visualization.

        Parameters
        ----------
        outfile : str
            Path where the PLY file will be stored.
        voxel_size : float
            Edge length of the voxels to be created.
        shift_to_center : bool, optional
            Shift data to bbox center. Useful for visualizations to center the object. Defaults to False.

        Returns
        -------
        None
        """
        assert voxel_size > 0, "Voxel size must be greater than 0"
        if self.df is None:
            raise AttributeError("DataFrame not found. Please load data before saving.")
        self.voxel_size = voxel_size
        self._validate_is_voxelized()

        # Adjust color values if necessary
        if (
            "red" in self.df.columns
            and "green" in self.df.columns
            and "blue" in self.df.columns
        ):
            if (
                self.df.red.max() > 255
                or self.df.green.max() > 255
                or self.df.blue.max() > 255
            ):
                self.df.red = (self.df.red / 65535.0 * 255).astype(np.uint8)
                self.df.green = (self.df.green / 65535.0 * 255).astype(np.uint8)
                self.df.blue = (self.df.blue / 65535.0 * 255).astype(np.uint8)

        # Generate mesh data
        verts, faces = self._generate_mesh_data()

        if shift_to_center:
            center_x = self.df.X.min() + (self.df.X.max() - self.df.X.min()) / 2
            center_y = self.df.Y.min() + (self.df.Y.max() - self.df.Y.min()) / 2
            center_z = self.df.Z.min() + (self.df.Z.max() - self.df.Z.min()) / 2
            bbox_center = np.array([center_x, center_y, center_z])
            verts[:, :3] -= bbox_center

        # Prepare vertex data for PLY file
        # Build the data type list for the structured array
        vertex_dtype = []
        for i, field_name in enumerate(self.df.columns):
            field_name_lower = (
                field_name.lower() if field_name in ["X", "Y", "Z"] else field_name
            )
            if field_name in ["red", "green", "blue"]:
                vertex_dtype.append((field_name, "u1"))  # colors as uint8
            elif field_name in ["X", "Y", "Z"]:
                vertex_dtype.append((field_name_lower, "f4"))  # x, y, z as float32
            else:
                # For other attributes, assume float32
                vertex_dtype.append((field_name, "f4"))

        # Create structured array for vertices
        vertex_array = np.zeros(len(verts), dtype=vertex_dtype)

        # Assign data to the structured array
        for i, field_name in enumerate(self.df.columns):
            field_name_lower = (
                field_name.lower() if field_name in ["X", "Y", "Z"] else field_name
            )
            if field_name in ["red", "green", "blue"]:
                # Ensure data is uint8
                data = verts[:, i].astype(np.uint8)
            else:
                data = verts[:, i]
            vertex_array[field_name_lower] = data

        # Prepare face data
        face_dtype = [("vertex_indices", "i4", (3,))]
        face_array = np.empty(len(faces), dtype=face_dtype)
        face_array["vertex_indices"] = faces

        # Create PlyElements
        vertex_element = PlyElement.describe(vertex_array, "vertex")
        face_element = PlyElement.describe(face_array, "face")

        # Write to PLY file
        with open(outfile, "wb") as ply_file:
            PlyData([vertex_element, face_element], text=False).write(ply_file)

    def _generate_mesh_data(self):
        """
        Generates mesh data from voxel information.

        Creates vertex positions and face indices based on the voxel data stored in the DataFrame.
        This mesh data is used for exporting to 3D file formats like PLY.

        Returns
        -------
        tuple
            A tuple containing:
                - np.ndarray: Array of vertex positions and scalar attributes.
                - np.ndarray: Array of face indices.
        """
        df_values = self.df[["X", "Y", "Z"] + list(self.df.columns[3:])].values

        # Calculate voxel corners
        corners = self._calculate_voxel_corners(df_values)

        # Define the face indices for a cube
        face_indices_0 = np.array(
            [
                [0, 1, 2],
                [0, 2, 3],  # Front face
                [4, 5, 6],
                [4, 6, 7],  # Back face
                [0, 1, 5],
                [0, 5, 4],  # Bottom face
                [2, 3, 7],
                [2, 7, 6],  # Top face
                [1, 2, 6],
                [1, 6, 5],  # Right face
                [3, 0, 4],
                [3, 4, 7],  # Left face
            ]
        )

        # Total number of voxels
        num_voxels = int(corners.shape[0] / 8)

        # Repeat face indices for each voxel
        faces = np.tile(face_indices_0, (num_voxels, 1))

        # Offset face indices for each voxel
        offset = np.arange(0, num_voxels * 8, 8).repeat(12)
        faces += offset[:, np.newaxis]

        return corners, faces

    def _validate_is_voxelized(self):
        """
        Validates if the data is voxelized properly.

        If the coordinates do not correspond to voxel centers, a warning is issued.

        Returns
        -------
        None
        """
        if self.df is None:
            raise AttributeError("DataFrame not found. Please load data before saving.")
        if self.voxel_size is None:
            raise AttributeError("Voxel size not provided. Cannot validate if voxelized.")
        # do "X", "Y" and "Z" correspond to voxel centers for the given voxel_size?
        # We check if coords mod voxel size is the same for all points
        if not len(np.unique(self.df[["X", "Y", "Z"]].values % self.voxel_size)) == 1:
            warnings.warn(
                "Caution: Data is not voxelized properly. Output may contain overlapping voxels. \n \
                Please voxelize data using 'reduce_at'=='center_of_voxel' before saving as PLY",
                UserWarning
            )<|MERGE_RESOLUTION|>--- conflicted
+++ resolved
@@ -152,17 +152,10 @@
         for name in self.df.columns:
             if name not in ["X", "Y", "Z"]:
                 try:
-<<<<<<< HEAD
                     self.las_file[name] = self.df[name]
                 except ValueError:
                     self._add_dimension_to_laz(self.df[name].astype(np.float32), name)
-                    print(f"Adding new dimension {name}")
-=======
-                    self.lasFile[name] = self.df[name]
-                except:
-                    self._addDimensionToLaz(self.df[name].astype(np.float32), name)
-                    #print("Adding new dimension %s" % name)
->>>>>>> 8ae67e46
+                    # print(f"Adding new dimension {name}")
 
         if not os.path.exists(Path(outfile).parent):
             os.makedirs(Path(outfile).parent)
