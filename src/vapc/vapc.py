import math
import numpy as np
from scipy.spatial import KDTree
import pandas as pd
from .utilities import trace, timeit, compute_mode_continuous


class Vapc:
    # TODO: @Ronny: Why AVAILABE_COMPUTATIONS as class attribute and as instance attribute?
    AVAILABLE_COMPUTATIONS = [
        "big_int_index",
        "hash_index",
        "voxel_index",
        "point_count",
        "point_density",
        "percentage_occupied",
        "covariance_matrix",
        "eigenvalues",
        "geometric_features",
        "center_of_gravity",
        "distance_to_center_of_gravity",
        "std_of_cog",
        "closest_to_center_of_gravity",
        "center_of_voxel",
        "corner_of_voxel",
    ]

    def __init__(
        self,
        voxel_size: float,
        origin: list = None,
        attributes: dict = None,
        compute: list = None,
        return_at: str = "closest_to_center_of_gravity",
    ):
        """
        Initializes the Vapc (Voxel Analysis for Point clouds) class.

        Parameters
        ----------
        voxel_size : float
            Defines the size of each voxel.
        origin : list, optional
            Defines the origin of the voxel space. Defaults to [0,0,0].
        attributes : dict, optional
            Dictionary containing information about which attributes to read and
            what statistics to compute on them. Defaults to an empty dictionary.
        compute : list, optional
            List containing names of attributes that will be calculated when
            calling 'compute_requested_attributes'. Defaults to an empty list.
        return_at : str, optional
            Specifies the point to which the data will be reduced when calling
            'reduce_to_voxels'. Determines the location of each output voxel.
            Defaults to "closest_to_center_of_gravity".

        Notes
        -----
        The class is under construction and may be subject to changes.
        """
        # Relevant input:
        self.voxel_size = voxel_size
        self.origin = origin if origin is not None else [0, 0, 0]
        self.attributes = attributes if attributes is not None else {}
        self.compute = compute if compute is not None else []
        self.return_at = return_at

        # Validate some parameters
        if self.voxel_size <= 0:  # check voxel size
            raise ValueError("voxel_size must be a positive number.")
        if not isinstance(self.origin, list) or len(self.origin) != 3:  # check origin
            raise ValueError("origin must be a list of three coordinates [x, y, z].")

        self.AVAILABLE_COMPUTATIONS = [
            "big_int_index",
            "hash_index",
            "voxel_index",
            "point_count",
            "point_density",
            "percentage_occupied",
            "covariance_matrix",
            "eigenvalues",
            "geometric_features",
            "center_of_gravity",
            "distance_to_center_of_gravity",
            "std_of_cog",
            "closest_to_center_of_gravity",
            "center_of_voxel",
            "corner_of_voxel",
        ]
        self.df = None
        self.original_attributes = None

        # Calculations not applied yet:
        self.attributes_up_to_data = False
        self.voxelized = False
        self.big_int_index = False
        self.hash_index = False
        self.voxel_index = False
        self.point_count = False
        self.point_density = False
        self.percentage_occupied = False
        self.covariance_matrix = False
        self.eigenvalues = False
        self.geometric_features = False
        self.center_of_gravity = False
        self.distance_to_center_of_gravity = False
        self.std_of_cog = False
        self.closest_to_center_of_gravity = False
        self.center_of_voxel = False
        self.corner_of_voxel = False
        self.attributes_per_voxel = False
        self.drop_columns = []
        self.new_column_names = {}
        self.reduced = False
        self.reduction_point = None
        self.offset_applied = False

    def _validate_compute_list(self):
        """
        Validates the 'compute' list to ensure all computations are valid.

        Raises
        ------
        ValueError
            If any computation in 'self.compute' is not in 'self.AVAILABLE_COMPUTATIONS'.
        """
        invalid_computations = [
            comp for comp in self.compute if comp not in self.AVAILABLE_COMPUTATIONS
        ]
        if invalid_computations:
            raise ValueError(
                f"Invalid computation(s) requested: {invalid_computations}. "
                f"Available computations are: {self.AVAILABLE_COMPUTATIONS}"
            )

    @trace
    @timeit
    def get_data_from_data_handler(self, data_handler):
        """
        Moves the dataframe from the data handler to the Vapc instance.

        After this operation, data_handler will no longer have the 'df' attribute.

        Parameters
        ----------
        data_handler : DATA_HANDLER
            An instance of the DATA_HANDLER class from which to move the dataframe.
        """
        if data_handler.df is None:
            raise AttributeError(
                "The provided data_handler does not have a 'df' attribute."
            )
        self.df = data_handler.df
        data_handler.df = None  # Remove df from data_handler
        self.original_attributes = self.df.columns.tolist()

    @trace
    @timeit
    def compute_reduction_point(self):
        """
        Computes the minimum 'X', 'Y', and 'Z' values in the dataset and stores them in `self.reduction_point`.
        This point can be used as a reference or offset for further computations.
        """
        self.reduction_point = [
            int(self.df["X"].min()),
            int(self.df["Y"].min()),
            int(self.df["Z"].min()),
        ]

    @trace
    @timeit
    def compute_offset(self):
        """
        Applies or removes an offset to the 'X', 'Y', and 'Z' coordinates based on `self.reduction_point`.

        If `self.offset_applied` is False, the offset is subtracted from the coordinates, and `self.offset_applied` is set to True.
        If `self.offset_applied` is True, the offset is added back to the coordinates, and `self.offset_applied` is set to False.
        """
        if self.reduction_point is None:
            self.compute_reduction_point()
        if self.offset_applied:
            self.df["X"] += self.reduction_point[0]
            self.df["Y"] += self.reduction_point[1]
            self.df["Z"] += self.reduction_point[2]
            self.offset_applied = False
        else:
            self.df["X"] -= self.reduction_point[0]
            self.df["Y"] -= self.reduction_point[1]
            self.df["Z"] -= self.reduction_point[2]
            self.offset_applied = True

    @trace
    @timeit
    def voxelize(self):
        """
        Computes voxel indices for each point and adds them as new columns in `self.df`.

        The voxel indices are calculated by subtracting `self.origin` from the point coordinates,
        dividing by `self.voxel_size`, and taking the floor of the result.

        Adds the following columns to `self.df`:
            - 'voxel_x', 'voxel_y', 'voxel_z': The voxel indices along each axis.
        """
        for i, dim in enumerate(["X", "Y", "Z"]):
            self.df[f"voxel_{dim.lower()}"] = np.floor(
                (self.df[dim] - self.origin[i]) / self.voxel_size
            ).astype(int)

        # Optionally create a unique voxel ID by combining voxel indices
        # Uncomment the following line if you need a voxel identifier
        # self.df["voxel_id"] = self.df[['voxel_x', 'voxel_y', 'voxel_z']].astype(str).agg('_'.join, axis=1)

        self.voxelized = True

    @trace
    @timeit
    def compute_requested_attributes(self):
        """
        Computes attributes based on the 'compute' input list.

        This method iterates over the list of computations specified in `self.compute` and calls
        the corresponding methods to compute various attributes of the voxel data.

        The available computations are:
            - "big_int_index"
            - "hash_index"
            - "voxel_index"
            - "point_count"
            - "point_density"
            - "percentage_occupied"
            - "covariance_matrix"
            - "eigenvalues"
            - "geometric_features"
            - "center_of_gravity"
            - "distance_to_center_of_gravity"
            - "std_of_cog"
            - "closest_to_center_of_gravity"
            - "center_of_voxel"
            - "corner_of_voxel"
        """

        # Validate the 'compute' list
        self._validate_compute_list()

        for computation_name in self.compute:
            if getattr(self, computation_name) is True:
                continue
            method_name = f"compute_{computation_name}"
            method = getattr(self, method_name, None)
            if callable(method):
                try:
                    # print(f"Starting computation of '{computation_name}'")
                    method()
                    # print(f"Successfully computed '{computation_name}'")
                except Exception as e:
                    print(f"Error computing '{computation_name}': {e}")
                    raise e
            else:
                print(f"Invalid computation name: '{computation_name}'")
                raise ValueError(f"Invalid computation name: '{computation_name}'")

    def update_attribute_dictionary(self, remove_cols=None):
        """
        Updates the attribute dictionary with default statistics.

        If not specified, the mean will be computed for each attribute when the point cloud is voxelized.
        If a specific statistic is specified for an attribute, it will be used instead.

        Parameters
        ----------
        remove_cols : list, optional
            List of column names to remove from the attributes to be processed.
            Defaults to ['X', 'Y', 'Z', 'bit_fields', 'raw_classification',
            'scan_angle_rank', 'user_data', 'point_source_id'].

        Notes
        -----
        - The method updates `self.attributes` by setting the default statistic to "mean" for each attribute,
        unless a different statistic is already specified in `self.attributes`.
        - Sets `self.attributes_up_to_data` to True after updating the attributes.
        """
        if remove_cols is None:
            remove_cols = [
                "X",
                "Y",
                "Z",
                "bit_fields",
                "raw_classification",
                "scan_angle_rank",
                "user_data",
                "point_source_id",
            ]

        original_attributes = list(self.original_attributes)
        for dc in remove_cols:
            try:
                original_attributes.remove(dc)
            except:
                pass

        attributes = {}
        for col in original_attributes:
            attributes[col] = "mean"
        for attr in self.attributes.keys():
            attributes[attr] = self.attributes[attr]
        self.attributes = attributes
        self.attributes_up_to_data = True

    @trace
    @timeit
    def compute_requested_statistics_per_attributes(self):
        """
        Computes the requested statistics per voxel for specified attributes using NumPy.

        This method computes various statistics (e.g., mean, median, mode) for each attribute in `self.attributes`,
        grouped by voxel indices ('voxel_x', 'voxel_y', 'voxel_z').

        The available statistics are:
            - "mean"
            - "median"
            - "mode"
            - "min"
            - "max"
            - "sum"
            - "mode_count"

        For "mode_count", an additional parameter can be specified to define the percentage threshold.

        Notes:
            - If the data is not voxelized (`self.voxelized` is False), the method will voxelize the data first.
            - If the attribute dictionary is not updated (`self.attributes_up_to_data` is False), it will be updated.

        Raises:
            KeyError: If required columns are missing in `self.df`.
            ValueError: If invalid statistics are specified.

        Side Effects:
            - Updates `self.df` by merging the computed statistics.
            - Sets `self.attributes_per_voxel` to True.
        """
        # import time

        # Ensure data is voxelized
        if not self.voxelized:
            self.voxelize()
            self.drop_columns += ["voxel_x", "voxel_y", "voxel_z"]

        # Update attribute dictionary if needed
        if not self.attributes_up_to_data:
            self.update_attribute_dictionary()

        # Check required columns
        required_columns = ["voxel_x", "voxel_y", "voxel_z"] + list(
            self.attributes.keys()
        )
        missing_columns = [
            col for col in required_columns if col not in self.df.columns
        ]
        if missing_columns:
            raise KeyError(f"Missing columns in `self.df`: {missing_columns}")

        # Subset the DataFrame
        df_temp_subset = self.df[required_columns]

        # Convert DataFrame to structured NumPy array
        dtypes = [(col, df_temp_subset[col].dtype) for col in df_temp_subset.columns]
        data = np.array([tuple(row) for row in df_temp_subset.values], dtype=dtypes)

        # Sort data by voxel indices
        sorted_indices = np.lexsort((data["voxel_z"], data["voxel_y"], data["voxel_x"]))
        sorted_data = data[sorted_indices]

        # Find unique voxel groups and their indices
        voxel_keys = sorted_data[["voxel_x", "voxel_y", "voxel_z"]]
        groups, indices = np.unique(voxel_keys, return_index=True)

        # Prepare to collect aggregated data
        aggregated_data = {}
        attribute_names = []
        # print("Computing statistics per voxel...")

        for attr, stats_list in self.attributes.items():
            if not isinstance(stats_list, list):
                stats_list = [stats_list]
            for stat in stats_list:
                # print(f"Computing '{stat}' for attribute '{attr}'")
                # start_time = time.time()
                aggregated_values = []
                for i in range(len(indices)):
                    start_idx = indices[i]
                    end_idx = (
                        indices[i + 1] if i + 1 < len(indices) else len(sorted_data)
                    )
                    group_slice = sorted_data[attr][start_idx:end_idx]
                    if stat == "mean":
                        value = group_slice.mean()
                    elif stat == "median":
                        value = np.median(group_slice)
                    elif stat == "min":
                        value = group_slice.min()
                    elif stat == "max":
                        value = group_slice.max()
                    elif stat == "sum":
                        value = group_slice.sum()
                    elif stat == "mode":
                        try:
                            counts = np.bincount(group_slice.astype(int))
                            value = np.argmax(counts)
                        except ValueError:
                            value = compute_mode_continuous(group_slice)
                    elif "mode_count" in stat:
                        # Extract percentage threshold
                        try:
                            _, percentage_str = stat.split(",")
                            percentage = float(percentage_str)
                        except ValueError as exc:
                            raise ValueError(
                                f"Invalid 'mode_count' specification for attribute '{attr}': '{stat}'"
                            ) from exc
                        try:
                            counts = np.bincount(group_slice.astype(int))
                            counts_sum = counts.sum()
                        except ValueError as exc:
                            raise ValueError(
                                f"Cannot compute 'mode_count' for continuous attribute '{attr}'"
                            ) from exc
                        proportions = counts / counts_sum
                        count_above_threshold = np.sum(proportions >= percentage)
                        value = count_above_threshold
                    else:
                        print(
                            f"Unknown aggregation type '{stat}' for attribute '{attr}'. Skipping."
                        )
                        continue
                    aggregated_values.append(value)
                # end_time = time.time()
                # print(f"Computed '{stat}' for attribute '{attr}' in {end_time - start_time:.2f} seconds")
                col_name = f"{attr}_{stat}"
                aggregated_data[col_name] = aggregated_values
                attribute_names.append(col_name)

        # Build the result array
        result_dtype = [
            ("voxel_x", sorted_data["voxel_x"].dtype),
            ("voxel_y", sorted_data["voxel_y"].dtype),
            ("voxel_z", sorted_data["voxel_z"].dtype),
        ]
        result_dtype += [
            (name, np.array(values).dtype) for name, values in aggregated_data.items()
        ]

        result_array = np.zeros(len(groups), dtype=result_dtype)
        result_array["voxel_x"] = groups["voxel_x"]
        result_array["voxel_y"] = groups["voxel_y"]
        result_array["voxel_z"] = groups["voxel_z"]

        for name, values in aggregated_data.items():
            result_array[name] = values

        # Convert result array to DataFrame
        grouped_df = pd.DataFrame(result_array)

        # Merge aggregated data back into self.df
        self.df = self.df.merge(
            grouped_df, on=["voxel_x", "voxel_y", "voxel_z"], how="left"
        )

        self.attributes_per_voxel = True


    @trace
    @timeit
    def compute_big_int_index(self, n=1000000000):
        """
        Computes a big int index for all occupied voxels (as a int).
        Do not set n > 1000000000, errors will occur.

        Parameters
        ----------
        n : int, optional
            The base multiplier for voxel indexing. Defaults to 1000000000.

        Notes
        -----
        - Adds a new column 'big_int_index' to `self.df`.
        """
        if self.voxelized is False:
            self.voxelize()
            self.drop_columns += ["voxel_x", "voxel_y", "voxel_z"]

        self.df.loc[:, "big_int_index"] = (
            self.df.loc[:, "voxel_x"] * n**2
            + self.df.loc[:, "voxel_y"] * n
            + self.df.loc[:, "voxel_z"]
        )
        self.big_int_index = True

    @trace
    @timeit
    def compute_voxel_index(self):
        """
        Computes a unique voxel index using voxel coordinates as a tuple.

        Notes
        -----
        - Adds a new column 'voxel_index' to `self.df`.
        """
        if not self.voxelized:
            self.voxelize()
            self.drop_columns += ["voxel_x", "voxel_y", "voxel_z"]

        self.df["voxel_index"] = list(
            zip(self.df["voxel_x"], self.df["voxel_y"], self.df["voxel_z"])
        )
        self.voxel_index = True

    @trace
    @timeit
    def compute_voxel_buffer(self, buffer_size: int = 1):
        """
        Computes a buffer around each voxel by expanding voxel coordinates within a specified buffer size.

        This method generates new voxel coordinates that are within the buffer distance from the original voxels.
        The buffer includes all neighboring voxels within the given buffer size in all three dimensions.

        Parameters
        ----------
        buffer_size : int, optional
            The size of the buffer around each voxel. Defaults to 1.

        Updates
        -------
        self.buffer_df : pandas.DataFrame
            A DataFrame containing the expanded voxel coordinates with columns ['voxel_x', 'voxel_y', 'voxel_z'].

        Notes
        -----
        - The original DataFrame `self.df` remains unchanged.
        - This method sets `self.voxelized` to True if voxelization is performed.
        """

        # Ensure the data is voxelized
        if not self.voxelized:
            self.voxelize()

        required_columns = ["voxel_x", "voxel_y", "voxel_z"]
        coords = (
            self.df[required_columns].drop_duplicates().values
        )  # Avoid duplicate voxels

        # Generate offset combinations
        offsets = np.arange(-buffer_size, buffer_size + 1)
        all_combinations = np.array(np.meshgrid(offsets, offsets, offsets)).T.reshape(
            -1, 3
        )

        # Expand coordinates by adding offsets
        expanded_coords = (
            coords[:, np.newaxis, :] + all_combinations
        )  # Shape: (num_voxels, num_offsets, 3)
        result = expanded_coords.reshape(
            -1, 3
        )  # Flatten to (num_voxels * num_offsets, 3)

        # Remove duplicate coordinates
        result_df = pd.DataFrame(result, columns=required_columns).drop_duplicates()

        # Optionally, remove coordinates outside the original data bounds if necessary

        # Store the buffer coordinates in a new attribute
        self.buffer_df = result_df.reset_index(drop=True)

    @trace
    @timeit
    def select_by_mask(
        self, vapc_mask, mask_attribute="voxel_index", segment_in_or_out="in"
    ):
        """
        Filters the data points based on a mask provided by another Vapc instance.

        This method either keeps or removes points that overlap with the mask, depending on the
        `segment_in_or_out` parameter.

        Parameters
        ----------
        vapc_mask : Vapc
            Another instance of the Vapc class that provides the mask for filtering.
        mask_attribute : str, optional
            The attribute used for masking. Defaults to "voxel_index".
        segment_in_or_out : str, optional
            Determines whether to keep ("in") or remove ("out") the overlapping points.
            Must be either "in" or "out". Defaults to "in".

        Raises
        ------
        ValueError
            If `segment_in_or_out` is not "in" or "out".
        AttributeError
            If required attributes or data are missing.

        Notes
        -----
        - The method modifies `self.df` in-place by filtering data points.
        - Resets `self.voxelized` to False after filtering.
        - Removes voxel columns and `mask_attribute` from `self.df` after filtering.
        """

        if self.df is None or vapc_mask.df is None:
            raise AttributeError("Both `self.df` and `vapc_mask.df` must exist.")

        if self.voxelized is False:
            self.voxelize()
            self.drop_columns += ["voxel_x", "voxel_y", "voxel_z"]

        if vapc_mask.voxelized is False:
            vapc_mask.voxelize()

        if mask_attribute not in self.df.columns:
            # Attempt to compute the attribute
            if hasattr(self, f"compute_{mask_attribute}"):
                getattr(self, f"compute_{mask_attribute}")()
            else:
                raise AttributeError(
                    f"Attribute '{mask_attribute}' not found and cannot be computed."
                )

        if mask_attribute not in vapc_mask.df.columns:
            if hasattr(vapc_mask, f"compute_{mask_attribute}"):
                getattr(vapc_mask, f"compute_{mask_attribute}")()
            else:
                raise AttributeError(
                    f"Attribute '{mask_attribute}' not found in `vapc_mask` and cannot be computed."
                )

        # mask by attribute
        if segment_in_or_out == "in":
            mask_values = set(vapc_mask.df[mask_attribute])
            self.df = self.df[self.df[mask_attribute].isin(mask_values)].reset_index(
                drop=True
            )
        elif segment_in_or_out == "out":
            mask_values = set(vapc_mask.df[mask_attribute])
            self.df = self.df[~self.df[mask_attribute].isin(mask_values)].reset_index(
                drop=True
            )
        else:
            raise ValueError(
                "Parameter 'segment_in_or_out' must be either 'in' or 'out'."
            )

        # print("Points after filtering:",self.df.shape)
        self.df = self.df.drop(
            ["voxel_x", "voxel_y", "voxel_z", mask_attribute], axis=1
        )
        self.voxelized = False

    @trace
    @timeit
    def compute_hash_index(
        self, p1=76690892503, p2=15752609759, p3=27174879103, n=2**10
    ):
        """
        Computes the hash index for all occupied voxels.

        Parameters
        ----------
        p1, p2, p3 : int, optional
            Large prime numbers used in the hashing function.
        n : int, optional
            Modulus for the hashing function. Defaults to 2**10.

        Notes
        -----
        - This method adds a new column 'hash_index' to `self.df`.
        - Be cautious with the size of `n` and the prime numbers to avoid integer overflows.
        """
        if self.voxelized is False:
            self.voxelize()
            self.drop_columns += ["voxel_x", "voxel_y", "voxel_z"]
        self.df["hash_index"] = (
            (self.df["voxel_x"] * p1)
            ^ (self.df["voxel_y"] * p2)
            ^ (self.df["voxel_z"] * p3)
        ) % n
        self.hash_index = True

    @trace
    @timeit
    def compute_point_count(self):
        """
        Computes the point count for all occupied voxels.

        This method calculates the number of points within each voxel and adds a new column 'point_count' to `self.df`.
        """
        if self.voxelized is False:
            self.voxelize()
            self.drop_columns += ["voxel_x", "voxel_y", "voxel_z"]
        grouped = self.df.groupby(["voxel_x", "voxel_y", "voxel_z"])
        points_per_voxel = grouped.size().reset_index(name="point_count")
        self.df = self.df.merge(
            points_per_voxel, how="left", on=["voxel_x", "voxel_y", "voxel_z"]
        )
        self.point_count = True

    @trace
    @timeit
    def compute_point_density(self):
        """
        Computes the point density for all occupied voxels.

        Adds a new column 'point_density' to `self.df`, calculated as point count divided by voxel volume.
        """
        if self.point_count is False:
            self.compute_point_count()
            if "point_count" not in self.compute:
                self.drop_columns += ["point_count"]
        self.df["point_density"] = self.df["point_count"] / (self.voxel_size**3)
        self.point_density = True

    @trace
    @timeit
    def compute_percentage_occupied(self):
        """
        Computes the percentage of space occupied by voxels within the voxel space bounding box.

        The percentage occupied is calculated as:
            Percentage occupied = (Number of occupied voxels / Total number of voxels in bounding box) * 100

        Notes
        -----
        - Requires the big integer index to be computed.
        - Prints the percentage of voxel space occupied.
        """
        if self.voxel_index is False:
            self.compute_voxel_index()
            if "voxel_index" not in self.compute:
                self.drop_columns += ["voxel_index"]
        x_min, x_max = self.df["voxel_x"].min(), self.df["voxel_x"].max()
        y_min, y_max = self.df["voxel_y"].min(), self.df["voxel_y"].max()
        z_min, z_max = self.df["voxel_z"].min(), self.df["voxel_z"].max()
        x_extent, y_extent, z_extent = (
            x_max - x_min + 1,
            y_max - y_min + 1,
            z_max - z_min + 1,
        )
        nr_of_voxels_within_bounding_box = x_extent * y_extent * z_extent
        nr_of_occupied_voxels = len(np.unique(self.df["voxel_index"]))
        self.percentage_occupied = round(
            nr_of_occupied_voxels / nr_of_voxels_within_bounding_box * 100, 2
        )
<<<<<<< HEAD
        print(f"{self.percentage_occupied} percent of the voxel space is occupied")
=======
        #print("%s percent of the voxel space is occupied" % self.percentage_occupied)
>>>>>>> 8ae67e46

    def compute_distance_to_center_of_gravity(self):
        """
        Computes the Euclidean distance from each point to the center of gravity of its voxel.

        This method calculates the distance between each point ('X', 'Y', 'Z') and the corresponding
        voxel's center of gravity ('cog_x', 'cog_y', 'cog_z').

        Adds a new column 'distance' to `self.df`.
        """
        if self.center_of_gravity is False:
            self.compute_center_of_gravity()
            if "center_of_gravity" not in self.compute:
                self.drop_columns += ["cog_x", "cog_y", "cog_z"]

        self.df["distance"] = np.sqrt(
            (self.df["X"] - self.df["cog_x"]) ** 2
            + (self.df["Y"] - self.df["cog_y"]) ** 2
            + (self.df["Z"] - self.df["cog_z"]) ** 2
        )
        self.distance_to_center_of_gravity = True

    @trace
    @timeit
    def compute_closest_to_center_of_gravity(self):
        """
        Identifies the point closest to the center of gravity within each voxel.

        This method determines which point in each voxel is nearest to the voxel's center of gravity
        and retains only those points.

        Notes
        -----
        - Adds 'min_distance' to `self.df`.
        - Merges the minimum distance information back into `self.df`.
        """
        if not self.center_of_gravity:
            self.compute_center_of_gravity()
            if "center_of_gravity" not in self.compute:
                self.drop_columns += ["cog_x", "cog_y", "cog_z"]
        if not self.distance_to_center_of_gravity:
            self.compute_distance_to_center_of_gravity()
            if "distance_to_center_of_gravity" not in self.compute:
                self.drop_columns += ["distance"]
        grouped = self.df.groupby(["cog_x", "cog_y", "cog_z"])
        self.voxel_cls2cog = grouped[["distance"]].min().reset_index()
        self.voxel_cls2cog.rename(columns={"distance": "min_distance"}, inplace=True)
        self.df = self.df.merge(
            self.voxel_cls2cog, how="left", on=["cog_x", "cog_y", "cog_z"]
        )
        self.closest_to_center_of_gravity = True

    @trace
    @timeit
    def compute_center_of_gravity(self):
        """
        Computes the center of gravity for all occupied voxels.

        Notes
        -----
        - Adds 'cog_x', 'cog_y', 'cog_z' to `self.df`.
        """
        if self.voxelized is False:
            self.voxelize()
            self.drop_columns += ["voxel_x", "voxel_y", "voxel_z"]
        grouped = self.df.groupby(["voxel_x", "voxel_y", "voxel_z"])
        self.voxel_cog = grouped[["X", "Y", "Z"]].mean().reset_index()
        self.voxel_cog.rename(
            columns={"X": "cog_x", "Y": "cog_y", "Z": "cog_z"}, inplace=True
        )
        self.df = self.df.merge(
            self.voxel_cog, how="left", on=["voxel_x", "voxel_y", "voxel_z"]
        )
        self.center_of_gravity = True

    @trace
    @timeit
    def compute_std_of_cog(self):
        """
        Computes the standard deviation of the center of gravity for all occupied voxels.

        Notes
        -----
        - Adds 'std_x', 'std_y', 'std_z' to `self.df`.
        """
        if self.voxelized is False:
            self.voxelize()
            self.drop_columns += ["voxel_x", "voxel_y", "voxel_z"]
        grouped = self.df.groupby(["voxel_x", "voxel_y", "voxel_z"])
        self.voxel_cog = grouped[["X", "Y", "Z"]].std().reset_index()
        self.voxel_cog.rename(
            columns={"X": "std_x", "Y": "std_y", "Z": "std_z"}, inplace=True
        )
        self.df = self.df.merge(
            self.voxel_cog, how="left", on=["voxel_x", "voxel_y", "voxel_z"]
        )
        self.std_of_cog = True

    @trace
    @timeit
    def compute_center_of_voxel(self):
        """
        Computes the voxel center for all occupied voxels.

        Notes
        -----
        - Adds 'center_x', 'center_y', 'center_z' to `self.df`.
        """
        if self.voxelized is False:
            self.voxelize()
            self.drop_columns += ["voxel_x", "voxel_y", "voxel_z"]
        self.df[["center_x", "center_y", "center_z"]] = (
            (self.df[["voxel_x", "voxel_y", "voxel_z"]] * self.voxel_size)
            + self.voxel_size / 2
            + self.origin
        )
        self.center_of_voxel = True

    @trace
    @timeit
    def compute_corner_of_voxel(self):
        """
        Computes the minx, miny, minz corner for all occupied voxels.

        Notes
        -----
        - Adds 'corner_x', 'corner_y', 'corner_z' to `self.df`.
        """
        if self.voxelized is False:
            self.voxelize()
            self.drop_columns += ["voxel_x", "voxel_y", "voxel_z"]
        self.df[["corner_x", "corner_y", "corner_z"]] = (
            self.df[["voxel_x", "voxel_y", "voxel_z"]] * self.voxel_size
        ) + self.origin
        self.corner_of_voxel = True

    @trace
    @timeit
    def compute_covariance_matrix(self):
        """
        Computes the covariance matrix for all occupied voxels.

        Notes
        -----
        - Adds covariance matrix components ('cov_xx', 'cov_xy', ..., 'cov_zz') to `self.df`.
        """

        def _covariance(df):
            cov_matrix = df[["X", "Y", "Z"]].cov()
            return cov_matrix.values.flatten()

        if self.voxelized is False:
            self.voxelize()
            self.drop_columns += ["voxel_x", "voxel_y", "voxel_z"]
        grouped = self.df.groupby(["voxel_x", "voxel_y", "voxel_z"])
        cov_df = grouped.apply(_covariance)
        col_names = [
            "cov_xx",
            "cov_xy",
            "cov_xz",
            "cov_yx",
            "cov_yy",
            "cov_yz",
            "cov_zx",
            "cov_zy",
            "cov_zz",
        ]
        covariance_df = pd.DataFrame(
            cov_df.values.tolist(), index=cov_df.index, columns=col_names
        ).reset_index()
        self.df = self.df.merge(
            covariance_df, how="left", on=["voxel_x", "voxel_y", "voxel_z"]
        )
        self.covariance_matrix = True

    @trace
    @timeit
    def compute_eigenvalues(self):
        """
        Computes eigenvalues for all occupied voxels.

        !!! Eigenvectors are also calculated, might be interesting to add to output

        Notes
        -----
        - Adds 'Eigenvalue_1', 'Eigenvalue_2', 'Eigenvalue_3' to `self.df`.
        """

        def _eigenvalues(df):
            cov_matrix = df[["X", "Y", "Z"]].cov()
            if cov_matrix.isna().any().any():
                eigenValues = np.array([np.nan, np.nan, np.nan])
            else:
                eigenValues, eigenVectors = np.linalg.eig(cov_matrix)
                # Currently sort eigenvalues but not the vectors

                idx = eigenValues.argsort()[::-1]
                eigenValues = eigenValues[idx]
            return eigenValues.flatten()

        if self.covariance_matrix is False:
            self.compute_covariance_matrix()
            if "covariance_matrix" not in self.compute:
                self.drop_columns += [
                    "cov_xx",
                    "cov_xy",
                    "cov_xz",
                    "cov_yx",
                    "cov_yy",
                    "cov_yz",
                    "cov_zx",
                    "cov_zy",
                    "cov_zz",
                ]
        grouped = self.df.groupby(["voxel_x", "voxel_y", "voxel_z"])
        eig_df = grouped.apply(_eigenvalues)
        col_names = ["Eigenvalue_1", "Eigenvalue_2", "Eigenvalue_3"]
        eigenvalue_df = pd.DataFrame(
            eig_df.values.tolist(), index=eig_df.index, columns=col_names
        ).reset_index()
        self.df = self.df.merge(
            eigenvalue_df, how="left", on=["voxel_x", "voxel_y", "voxel_z"]
        )
        self.eigenvalues = True

    @trace
    @timeit
    def compute_geometric_features(self):
        """
        Computes geometric features for all occupied voxels.

        Notes
        -----
        - Adds various geometric feature columns to `self.df`, such as 'Sum_of_Eigenvalues',
        'Omnivariance', 'Eigentropy', 'Anisotropy', 'Planarity', 'Linearity',
        'Surface_Variation', and 'Sphericity'.
        """
        if self.eigenvalues is False:
            self.compute_eigenvalues()
            if "eigenvalues" not in self.compute:
                self.drop_columns += ["Eigenvalue_1", "Eigenvalue_2", "Eigenvalue_3"]
        self.df["Sum_of_Eigenvalues"] = (
            self.df["Eigenvalue_1"] + self.df["Eigenvalue_2"] + self.df["Eigenvalue_3"]
        )
        self.df["Omnivariance"] = (
            self.df["Eigenvalue_1"] * self.df["Eigenvalue_2"] * self.df["Eigenvalue_3"]
        ) ** (1 / 3)
        try:
            self.df["Eigentropy"] = -1 * (
                self.df["Eigenvalue_1"] * math.log(self.df["Eigenvalue_1"])
                + self.df["Eigenvalue_2"] * math.log(self.df["Eigenvalue_2"])
                + self.df["Eigenvalue_3"] * math.log(self.df["Eigenvalue_3"])
            )
        except:
            self.df["Eigentropy"] = np.nan
        self.df["Anisotropy"] = (
            self.df["Eigenvalue_1"] - self.df["Eigenvalue_3"]
        ) / self.df["Eigenvalue_1"]
        self.df["Planarity"] = (
            self.df["Eigenvalue_2"] - self.df["Eigenvalue_3"]
        ) / self.df["Eigenvalue_1"]
        self.df["Linearity"] = (
            self.df["Eigenvalue_1"] - self.df["Eigenvalue_2"]
        ) / self.df["Eigenvalue_1"]
        self.df["Surface_Variation"] = (
            self.df["Eigenvalue_3"] / self.df["Sum_of_Eigenvalues"]
        )
        self.df["Sphericity"] = self.df["Eigenvalue_3"] / self.df["Eigenvalue_1"]
        self.geometric_features = True

    @trace
    @timeit
    def reduce_to_voxels(self):
        """
        Reduces the DataFrame to only one value per voxel. `return_at` defines what the X, Y, and Z coordinate
        of the output will be.
        `return_at` overwrites X, Y, Z with:
        - The center of each voxel containing points ("center_of_voxel")
        - The minx, miny, minz corner of each voxel containing points ("corner_of_voxel")
        - The center of gravity computed within each voxel containing points ("center_of_gravity")
        - The point closest to the center of gravity computed within each voxel containing points ("closest_to_center_of_gravity")

        Notes
        -----
        - Removes voxel columns and updates coordinate columns based on `return_at`.
        - Drops duplicate entries.
        - Sets `self.reduced` to True after reduction.
        """
        if self.return_at == "center_of_voxel":
            if self.center_of_voxel is False or not hasattr(self.df, "center_x"):
                self.compute_center_of_voxel()
                self.drop_columns += ["center_x", "center_y", "center_z"]
            self.new_column_names.update(
                {"X": "center_x", "Y": "center_y", "Z": "center_z"}
            )

        elif self.return_at == "corner_of_voxel":
            if self.corner_of_voxel is False:
                self.compute_corner_of_voxel()
                self.drop_columns += ["corner_x", "corner_y", "corner_z"]
            self.new_column_names.update(
                {"X": "corner_x", "Y": "corner_y", "Z": "corner_z"}
            )

        elif self.return_at == "center_of_gravity":
            if not self.center_of_gravity:
                self.compute_center_of_gravity()
                self.drop_columns += ["cog_x", "cog_y", "cog_z"]
            self.new_column_names.update({"X": "cog_x", "Y": "cog_y", "Z": "cog_z"})

        elif self.return_at == "closest_to_center_of_gravity":
            if not self.center_of_gravity:
                self.compute_center_of_gravity()
                self.drop_columns += ["cog_x", "cog_y", "cog_z"]
            if not self.closest_to_center_of_gravity:
                self.compute_closest_to_center_of_gravity()
                self.drop_columns += ["min_distance"]
            self.df = self.df[self.df["distance"] == self.df["min_distance"]]
        else:
            print(
                f"Voxels cannot be reduced to {self.return_at},\n \
                    try 'center_of_gravity', 'center_of_voxel', 'closest_to_center_of_gravity', or 'corner_of_voxel'"
            )
            return

        # Update columns with their required values
        for col_name in self.new_column_names.keys():
            self.df[col_name] = self.df[self.new_column_names[col_name]]
        self.df = self.df.drop(set(self.drop_columns), axis=1)
        self.df = self.df.drop_duplicates()
        self.df = self.df.groupby(["X", "Y", "Z"], as_index=False).median(numeric_only=True)
        self.reduced = True

    @trace
    @timeit
    def filter_attributes(self, filter_attribute: str, min_max_eq: str, filter_value):
        """
        Filters a DataFrame attribute based on specified criteria.
        This method modifies the DataFrame `self.df` by applying a filter condition based on the specified attribute, value, and filter type.

        Choice of operators: ['equal_to', 'greater_than', 'less_than', 'greater_than_or_equal_to', 'less_than_or_equal_to', '==', '>', '<', '>=', '<=']

        Parameters:
        ----------
        filter_attribute : str
            The attribute (column name) of the DataFrame to apply the filter on.
        filter_value : int, float
            The value to compare the attribute against. Must be compatible with the type of the DataFrame attribute.
        min_max_eq : str 
            A string specifying the type of filter to apply.
        
        Returns
        -------
        None
        
        Raises
        ------
        ValueError
            If the `min_max_eq` parameter is not one of the valid filter strings.
        KeyError
            If the `filter_attribute` is not present in the DataFrame.

        Example:
        ```
        # Assuming `self.df` is a DataFrame with a column 'point_count'
        self.filter_attributes('point_count', 'greater_than_or_equal_to', 30)
        # This will modify `self.df` to include only rows where 'point_count' is 30 or more.
        ```
        """
        valid_strings = [
            "equal_to", "==",
            "not_equal_to", "!=",
            "greater_than", ">",
            "greater_than_or_equal_to", ">=",
            "less_than", "<",
            "less_than_or_equal_to", "<=",
        ]
        min_max_eq = min_max_eq.lower()
        if min_max_eq in ["equal_to", "=="]:
            self.df = self.df[self.df[filter_attribute] == filter_value]
        elif min_max_eq in ["not_equal_to", "!="]:
            self.df = self.df[self.df[filter_attribute] != filter_value]
        elif min_max_eq in ["greater_than", ">"]:
            self.df = self.df[self.df[filter_attribute] > filter_value]
        elif min_max_eq in ["greater_than_or_equal_to", ">="]:
            self.df = self.df[self.df[filter_attribute] >= filter_value]
        elif min_max_eq in ["less_than", "<"]:
            self.df = self.df[self.df[filter_attribute] < filter_value]
        elif min_max_eq in ["less_than_or_equal_to", "<="]:
            self.df = self.df[self.df[filter_attribute] <= filter_value]
        else:
            raise ValueError(f"Filter invalid, use only one of the following:\n\n{', '.join(valid_strings)}.")

    @trace
    @timeit
    def compute_clusters(
        self, cluster_distance, cluster_by=None
    ):
        """
        Groups data points into clusters based on spatial proximity within a specified distance.

        This method identifies clusters in the point cloud data where points are within
        `cluster_distance` of each other. It utilizes the KDTree algorithm for efficient
        neighbor searches. Each cluster is assigned a unique ID, and the size of each
        cluster is calculated.

        Parameters
        ----------
        cluster_distance : float
            The maximum distance between points to be considered part of the same cluster.
        cluster_by : list of str, optional
            List of column names in `self.df` that represent spatial coordinates used
            for clustering. Defaults to ["voxel_x", "voxel_y", "voxel_z"].

        Returns
        -------
        None

        Updates
        -------
        self.df : pandas.DataFrame
            The DataFrame is updated in-place and includes two new columns:
            - "cluster_id": An integer representing the cluster ID for each point.
            - "cluster_size": The number of points in the cluster to which each point belongs.

        Notes
        -----
        - The method uses a fixed number of nearest neighbors (`nr_of_neighbours = 50`)
        during the KDTree query.
        - Clusters are merged if they share points within the specified `cluster_distance`.
        - An internal function `_update_existing_objects` is defined to handle the
        merging of overlapping clusters.

        Raises
        ------
        KeyError
            If any of the columns specified in `cluster_by` are not present in `self.df`.

        Examples
        --------
        >>> vapc_instance.compute_clusters(cluster_distance=1.0)
        >>> print(vapc_instance.df[['cluster_id', 'cluster_size']])
        """
        if cluster_by is None:
            cluster_by = ["voxel_x", "voxel_y", "voxel_z"]
        if not self.voxelized:
            self.voxelize()
            self.drop_columns += ["voxel_x", "voxel_y", "voxel_z"]
        def _update_existing_objects(oc, indices, relevantPoints):
            obj, counts = np.unique(oc[indices[relevantPoints]], return_counts=True)
            existingObjects = obj[obj > 0]
            for existingObject in existingObjects:
                mask = np.where(oc == existingObject)
                oc[mask] = existingObjects.min()
            oc[indices[relevantPoints]] = existingObjects.min()

        nr_of_neighbours = 50
        pts = np.array(self.df[cluster_by])
        tree = KDTree(pts)
        oc = np.zeros_like(self.df[cluster_by[0]])
        self.objectCounter = 1.0

        for i, point in enumerate(pts):
            distances, indices = tree.query(point, nr_of_neighbours)
            relevantPoints = np.where(distances <= cluster_distance)
            if oc[indices[relevantPoints]].max() < 1:
                oc[indices[relevantPoints]] = self.objectCounter
                self.objectCounter += 1
            else:
                _update_existing_objects(oc, indices, relevantPoints)

        oids, cts = np.unique(oc, return_counts=True)
        ct_df = pd.DataFrame(
            data=np.array((oids, cts)).T, columns=["cluster_id", "cluster_size"]
        )
        self.df["cluster_id"] = oc
        self.df = self.df.merge(
            ct_df, on="cluster_id", how="left", validate="many_to_one"
        )<|MERGE_RESOLUTION|>--- conflicted
+++ resolved
@@ -748,11 +748,7 @@
         self.percentage_occupied = round(
             nr_of_occupied_voxels / nr_of_voxels_within_bounding_box * 100, 2
         )
-<<<<<<< HEAD
-        print(f"{self.percentage_occupied} percent of the voxel space is occupied")
-=======
-        #print("%s percent of the voxel space is occupied" % self.percentage_occupied)
->>>>>>> 8ae67e46
+        # print(f"{self.percentage_occupied} percent of the voxel space is occupied")
 
     def compute_distance_to_center_of_gravity(self):
         """
